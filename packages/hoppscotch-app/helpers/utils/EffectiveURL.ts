import * as A from "fp-ts/Array"
import qs from "qs"
import { pipe } from "fp-ts/function"
import { combineLatest, Observable } from "rxjs"
import { map } from "rxjs/operators"
import {
  FormDataKeyValue,
  HoppRESTReqBody,
  HoppRESTRequest,
  parseTemplateString,
  parseBodyEnvVariables,
  parseRawKeyValueEntries,
  Environment,
  HoppRESTHeader,
  HoppRESTParam,
} from "@hoppscotch/data"
<<<<<<< HEAD
import { parseTemplateStringV } from "@hoppscotch/data/src/pathVariables"
=======
import { parseTemplateStringV } from "@hoppscotch/data/src/variables"
>>>>>>> f515ac4f
import { arrayFlatMap, arraySort } from "../functional/array"
import { toFormData } from "../functional/formData"
import { tupleToRecord } from "../functional/record"
import { getGlobalVariables } from "~/newstore/environments"

export interface EffectiveHoppRESTRequest extends HoppRESTRequest {
  /**
   * The effective final URL.
   *
   * This contains path, params and environment variables all applied to it
   */
  effectiveFinalURL: string
  effectiveFinalHeaders: { key: string; value: string }[]
  effectiveFinalParams: { key: string; value: string }[]
  effectiveFinalBody: FormData | string | null
  effectiveFinalVars: { key: string; value: string }[]
}

/**
 * Get headers that can be generated by authorization config of the request
 * @param req Request to check
 * @param envVars Currently active environment variables
 * @returns The list of headers
 */
const getComputedAuthHeaders = (
  req: HoppRESTRequest,
  envVars: Environment["variables"]
) => {
  // If Authorization header is also being user-defined, that takes priority
  if (req.headers.find((h) => h.key.toLowerCase() === "authorization"))
    return []

  if (!req.auth.authActive) return []

  const headers: HoppRESTHeader[] = []

  // TODO: Support a better b64 implementation than btoa ?
  if (req.auth.authType === "basic") {
    const username = parseTemplateString(req.auth.username, envVars)
    const password = parseTemplateString(req.auth.password, envVars)

    headers.push({
      active: true,
      key: "Authorization",
      value: `Basic ${btoa(`${username}:${password}`)}`,
    })
  } else if (
    req.auth.authType === "bearer" ||
    req.auth.authType === "oauth-2"
  ) {
    headers.push({
      active: true,
      key: "Authorization",
      value: `Bearer ${parseTemplateString(req.auth.token, envVars)}`,
    })
  } else if (req.auth.authType === "api-key") {
    const { key, value, addTo } = req.auth

    if (addTo === "Headers") {
      headers.push({
        active: true,
        key: parseTemplateString(key, envVars),
        value: parseTemplateString(value, envVars),
      })
    }
  }

  return headers
}

/**
 * Get headers that can be generated by body config of the request
 * @param req Request to check
 * @returns The list of headers
 */
export const getComputedBodyHeaders = (
  req: HoppRESTRequest
): HoppRESTHeader[] => {
  // If a content-type is already defined, that will override this
  if (
    req.headers.find(
      (req) => req.active && req.key.toLowerCase() === "content-type"
    )
  )
    return []

  // Body should have a non-null content-type
  if (req.body.contentType === null) return []

  return [
    {
      active: true,
      key: "content-type",
      value: req.body.contentType,
    },
  ]
}

export type ComputedHeader = {
  source: "auth" | "body"
  header: HoppRESTHeader
}

/**
 * Returns a list of headers that will be added during execution of the request
 * For e.g, Authorization headers maybe added if an Auth Mode is defined on REST
 * @param req The request to check
 * @param envVars The environment variables active
 * @returns The headers that are generated along with the source of that header
 */
export const getComputedHeaders = (
  req: HoppRESTRequest,
  envVars: Environment["variables"]
): ComputedHeader[] => [
  ...getComputedAuthHeaders(req, envVars).map((header) => ({
    source: "auth" as const,
    header,
  })),
  ...getComputedBodyHeaders(req).map((header) => ({
    source: "body" as const,
    header,
  })),
]

export type ComputedParam = {
  source: "auth"
  param: HoppRESTParam
}

/**
 * Returns a list of params that will be added during execution of the request
 * For e.g, Authorization params (like API-key) maybe added if an Auth Mode is defined on REST
 * @param req The request to check
 * @param envVars The environment variables active
 * @returns The params that are generated along with the source of that header
 */
export const getComputedParams = (
  req: HoppRESTRequest,
  envVars: Environment["variables"]
): ComputedParam[] => {
  // When this gets complex, its best to split this function off (like with getComputedHeaders)
  // API-key auth can be added to query params
  if (!req.auth.authActive) return []
  if (req.auth.authType !== "api-key") return []
  if (req.auth.addTo !== "Query params") return []

  return [
    {
      source: "auth",
      param: {
        active: true,
        key: parseTemplateString(req.auth.key, envVars),
        value: parseTemplateString(req.auth.value, envVars),
      },
    },
  ]
}

// Resolves environment variables in the body
export const resolvesEnvsInBody = (
  body: HoppRESTReqBody,
  env: Environment
): HoppRESTReqBody => {
  if (!body.contentType) return body

  if (body.contentType === "multipart/form-data") {
    return {
      contentType: "multipart/form-data",
      body: body.body.map(
        (entry) =>
          <FormDataKeyValue>{
            active: entry.active,
            isFile: entry.isFile,
            key: parseTemplateString(entry.key, env.variables),
            value: entry.isFile
              ? entry.value
              : parseTemplateString(entry.value, env.variables),
          }
      ),
    }
  } else {
    return {
      contentType: body.contentType,
      body: parseTemplateString(body.body, env.variables),
    }
  }
}

function getFinalBodyFromRequest(
  request: HoppRESTRequest,
  envVariables: Environment["variables"]
): FormData | string | null {
  if (request.body.contentType === null) {
    return null
  }

  if (request.body.contentType === "application/x-www-form-urlencoded") {
    return pipe(
      request.body.body,
      parseRawKeyValueEntries,

      // Filter out active
      A.filter((x) => x.active),
      // Convert to tuple
      A.map(
        ({ key, value }) =>
          [
            parseTemplateString(key, envVariables),
            parseTemplateString(value, envVariables),
          ] as [string, string]
      ),
      // Tuple to Record object
      tupleToRecord,
      // Stringify
      qs.stringify
    )
  }

  if (request.body.contentType === "multipart/form-data") {
    return pipe(
      request.body.body,
      A.filter((x) => x.key !== "" && x.active), // Remove empty keys

      // Sort files down
      arraySort((a, b) => {
        if (a.isFile) return 1
        if (b.isFile) return -1
        return 0
      }),

      // FormData allows only a single blob in an entry,
      // we split array blobs into separate entries (FormData will then join them together during exec)
      arrayFlatMap((x) =>
        x.isFile
          ? x.value.map((v) => ({
              key: parseTemplateString(x.key, envVariables),
              value: v as string | Blob,
            }))
          : [
              {
                key: parseTemplateString(x.key, envVariables),
                value: parseTemplateString(x.value, envVariables),
              },
            ]
      ),
      toFormData
    )
  } else return parseBodyEnvVariables(request.body.body, envVariables)
}

/**
 * Outputs an executable request format with environment variables applied
 *
 * @param request The request to source from
 * @param environment The environment to apply
 *
 * @returns An object with extra fields defining a complete request
 */
export function getEffectiveRESTRequest(
  request: HoppRESTRequest,
  environment: Environment
): EffectiveHoppRESTRequest {
  const envVariables = [...environment.variables, ...getGlobalVariables()]

  const effectiveFinalHeaders = pipe(
    getComputedHeaders(request, envVariables).map((h) => h.header),
    A.concat(request.headers),
    A.filter((x) => x.active && x.key !== ""),
    A.map((x) => ({
      active: true,
      key: parseTemplateString(x.key, envVariables),
      value: parseTemplateString(x.value, envVariables),
    }))
  )

  const effectiveFinalParams = pipe(
    getComputedParams(request, envVariables).map((p) => p.param),
    A.concat(request.params),
    A.filter((x) => x.active && x.key !== ""),
    A.map((x) => ({
      active: true,
      key: parseTemplateString(x.key, envVariables),
      value: parseTemplateString(x.value, envVariables),
    }))
  )

  const effectiveFinalVars = request.vars

  const effectiveFinalBody = getFinalBodyFromRequest(request, envVariables)

  return {
    ...request,
    effectiveFinalURL: parseTemplateStringV(
      request.endpoint,
      envVariables,
      request.vars
    ),
    effectiveFinalHeaders,
    effectiveFinalParams,
    effectiveFinalBody,
    effectiveFinalVars,
  }
}

/**
 * Creates an Observable Stream that emits HoppRESTRequests whenever
 * the input streams emit a value
 *
 * @param request$ The request stream containing request data
 * @param environment$ The environment stream containing environment data to apply
 *
 * @returns Observable Stream for the Effective Request Object
 */
export function getEffectiveRESTRequestStream(
  request$: Observable<HoppRESTRequest>,
  environment$: Observable<Environment>
): Observable<EffectiveHoppRESTRequest> {
  return combineLatest([request$, environment$]).pipe(
    map(([request, env]) => getEffectiveRESTRequest(request, env))
  )
}<|MERGE_RESOLUTION|>--- conflicted
+++ resolved
@@ -14,11 +14,7 @@
   HoppRESTHeader,
   HoppRESTParam,
 } from "@hoppscotch/data"
-<<<<<<< HEAD
-import { parseTemplateStringV } from "@hoppscotch/data/src/pathVariables"
-=======
 import { parseTemplateStringV } from "@hoppscotch/data/src/variables"
->>>>>>> f515ac4f
 import { arrayFlatMap, arraySort } from "../functional/array"
 import { toFormData } from "../functional/formData"
 import { tupleToRecord } from "../functional/record"
