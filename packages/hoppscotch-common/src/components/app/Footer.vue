--- conflicted
+++ resolved
@@ -41,11 +41,7 @@
           :on-shown="() => tippyActions!.focus()"
         >
           <HoppButtonSecondary
-<<<<<<< HEAD
-            :icon="IconHelpCircle"
-=======
             :icon="IconLifeBuoy"
->>>>>>> 3fa40525
             class="!rounded-none"
             :label="`${t('app.help')}`"
           />
