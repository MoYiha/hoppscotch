import { Injectable } from '@nestjs/common';
import { UserService } from '../user/user.service';
import { PubSubService } from '../pubsub/pubsub.service';
import { PrismaService } from '../prisma/prisma.service';
import * as E from 'fp-ts/Either';
import * as O from 'fp-ts/Option';
import { validateEmail } from '../utils';
import {
  DUPLICATE_EMAIL,
  EMAIL_FAILED,
  INVALID_EMAIL,
  ONLY_ONE_ADMIN_ACCOUNT,
  TEAM_INVITE_ALREADY_MEMBER,
  USER_ALREADY_INVITED,
  USER_IS_ADMIN,
  USER_NOT_FOUND,
} from '../errors';
import { MailerService } from '../mailer/mailer.service';
import { InvitedUser } from './invited-user.model';
import { TeamService } from '../team/team.service';
import { TeamCollectionService } from '../team-collection/team-collection.service';
import { TeamRequestService } from '../team-request/team-request.service';
import { TeamEnvironmentsService } from '../team-environments/team-environments.service';
import { TeamInvitationService } from '../team-invitation/team-invitation.service';
import { TeamMemberRole } from '../team/team.model';

@Injectable()
export class AdminService {
  constructor(
    private readonly userService: UserService,
    private readonly teamService: TeamService,
    private readonly teamCollectionService: TeamCollectionService,
    private readonly teamRequestService: TeamRequestService,
    private readonly teamEnvironmentsService: TeamEnvironmentsService,
    private readonly teamInvitationService: TeamInvitationService,
    private readonly pubsub: PubSubService,
    private readonly prisma: PrismaService,
    private readonly mailerService: MailerService,
  ) {}

  /**
   * Fetch all the users in the infra.
   * @param cursorID Users uid
   * @param take number of users to fetch
   * @returns an Either of array of user or error
   */
  async fetchUsers(cursorID: string, take: number) {
    const allUsers = await this.userService.fetchAllUsers(cursorID, take);
    return allUsers;
  }

  /**
   * Invite a user to join the infra.
   * @param adminUID Admin's UID
   * @param adminEmail Admin's email
   * @param inviteeEmail Invitee's email
   * @returns an Either of `InvitedUser` object or error
   */
  async inviteUserToSignInViaEmail(
    adminUID: string,
    adminEmail: string,
    inviteeEmail: string,
  ) {
    if (inviteeEmail == adminEmail) return E.left(DUPLICATE_EMAIL);
    if (!validateEmail(inviteeEmail)) return E.left(INVALID_EMAIL);

    const alreadyInvitedUser = await this.prisma.invitedUsers.findFirst({
      where: {
        inviteeEmail: inviteeEmail,
      },
    });
    if (alreadyInvitedUser != null) return E.left(USER_ALREADY_INVITED);

    try {
      await this.mailerService.sendUserInvitationEmail(inviteeEmail, {
        template: 'code-your-own',
        variables: {
          inviteeEmail: inviteeEmail,
          magicLink: `${process.env.VITE_BASE_URL}`,
        },
      });
    } catch (e) {
      return E.left(EMAIL_FAILED);
    }

    // Add invitee email to the list of invited users by admin
    const dbInvitedUser = await this.prisma.invitedUsers.create({
      data: {
        adminUid: adminUID,
        adminEmail: adminEmail,
        inviteeEmail: inviteeEmail,
      },
    });

    const invitedUser = <InvitedUser>{
      adminEmail: dbInvitedUser.adminEmail,
      adminUid: dbInvitedUser.adminUid,
      inviteeEmail: dbInvitedUser.inviteeEmail,
      invitedOn: dbInvitedUser.invitedOn,
    };

    // Publish invited user subscription
    await this.pubsub.publish(`admin/${adminUID}/invited`, invitedUser);

    return E.right(invitedUser);
  }

  /**
   * Fetch the list of invited users by the admin.
   * @returns an Either of array of `InvitedUser` object or error
   */
  async fetchInvitedUsers() {
    const invitedUsers = await this.prisma.invitedUsers.findMany();

    const users: InvitedUser[] = invitedUsers.map(
      (user) => <InvitedUser>{ ...user },
    );

    return users;
  }

  /**
   * Fetch all the teams in the infra.
   * @param cursorID team id
   * @param take number of items to fetch
   * @returns an array of teams
   */
  async fetchAllTeams(cursorID: string, take: number) {
    const allTeams = await this.teamService.fetchAllTeams(cursorID, take);
    return allTeams;
  }

  /**
   * Fetch the count of all the members in a team.
   * @param teamID team id
   * @returns a count of team members
   */
  async membersCountInTeam(teamID: string) {
    const teamMembersCount = await this.teamService.getCountOfMembersInTeam(
      teamID,
    );
    return teamMembersCount;
  }

  /**
   * Fetch count of all the collections in a team.
   * @param teamID team id
   * @returns a of count of collections
   */
  async collectionCountInTeam(teamID: string) {
    const teamCollectionsCount =
      await this.teamCollectionService.totalCollectionsInTeam(teamID);
    return teamCollectionsCount;
  }

  /**
   * Fetch the count of all the requests in a team.
   * @param teamID team id
   * @returns a count of total requests in a team
   */
  async requestCountInTeam(teamID: string) {
    const teamRequestsCount =
      await this.teamRequestService.totalRequestsInATeam(teamID);

    return teamRequestsCount;
  }

  /**
   * Fetch the count of all the environments in a team.
   * @param teamID team id
   * @returns a count of environments in a team
   */
  async environmentCountInTeam(teamID: string) {
    const envCount = await this.teamEnvironmentsService.totalEnvsInTeam(teamID);
    return envCount;
  }

  /**
   * Fetch all the invitations for a given team.
   * @param teamID team id
   * @returns an array team invitations
   */
  async pendingInvitationCountInTeam(teamID: string) {
    const invitations = await this.teamInvitationService.getTeamInvitations(
      teamID,
    );

    return invitations;
  }

  /**
   * Change the role of a user in a team
   * @param userUid users uid
   * @param teamID team id
   * @returns an Either of updated `TeamMember` object or error
   */
  async changeRoleOfUserTeam(
    userUid: string,
    teamID: string,
    newRole: TeamMemberRole,
  ) {
    const updatedTeamMember = await this.teamService.updateTeamMemberRole(
      teamID,
      userUid,
      newRole,
    );

    if (E.isLeft(updatedTeamMember)) return E.left(updatedTeamMember.left);

    return E.right(updatedTeamMember.right);
  }

  /**
   * Remove the user from a team
   * @param userUid users uid
   * @param teamID team id
   * @returns an Either of boolean or error
   */
  async removeUserFromTeam(userUid: string, teamID: string) {
    const removedUser = await this.teamService.leaveTeam(teamID, userUid);
    if (E.isLeft(removedUser)) return E.left(removedUser.left);

    return E.right(removedUser.right);
  }

  /**
   * Add the user to a team
   * @param teamID team id
   * @param userEmail users email
   * @param role team member role for the user
   * @returns an Either of boolean or error
   */
  async addUserToTeam(teamID: string, userEmail: string, role: TeamMemberRole) {
    if (!validateEmail(userEmail)) return E.left(INVALID_EMAIL);

    const user = await this.userService.findUserByEmail(userEmail);
    if (O.isNone(user)) return E.left(USER_NOT_FOUND);

    const teamMember = await this.teamService.getTeamMemberTE(
      teamID,
      user.value.uid,
    )();
    if (E.isLeft(teamMember)) {
      const addedUser = await this.teamService.addMemberToTeamWithEmail(
        teamID,
        userEmail,
        role,
      );
      if (E.isLeft(addedUser)) return E.left(addedUser.left);

      const userInvitation =
        await this.teamInvitationService.getTeamInviteByEmailAndTeamID(
          userEmail,
          teamID,
        );

      if (E.isRight(userInvitation)) {
        await this.teamInvitationService.revokeInvitation(
          userInvitation.right.id,
<<<<<<< HEAD
        )();
=======
        );
>>>>>>> 525ba777
      }

      return E.right(addedUser.right);
    }

    return E.left(TEAM_INVITE_ALREADY_MEMBER);
  }

  /**
   * Create a new team
   * @param userUid user uid
   * @param name team name
   * @returns an Either of `Team` object or error
   */
  async createATeam(userUid: string, name: string) {
    const validUser = await this.userService.findUserById(userUid);
    if (O.isNone(validUser)) return E.left(USER_NOT_FOUND);

    const createdTeam = await this.teamService.createTeam(name, userUid);
    if (E.isLeft(createdTeam)) return E.left(createdTeam.left);

    return E.right(createdTeam.right);
  }

  /**
   * Renames a team
   * @param teamID team ID
   * @param newName new team name
   * @returns an Either of `Team` object or error
   */
  async renameATeam(teamID: string, newName: string) {
    const renamedTeam = await this.teamService.renameTeam(teamID, newName);
    if (E.isLeft(renamedTeam)) return E.left(renamedTeam.left);

    return E.right(renamedTeam.right);
  }

  /**
   * Deletes a team
   * @param teamID team ID
   * @returns an Either of boolean or error
   */
  async deleteATeam(teamID: string) {
    const deleteTeam = await this.teamService.deleteTeam(teamID);
    if (E.isLeft(deleteTeam)) return E.left(deleteTeam.left);

    return E.right(deleteTeam.right);
  }

  /**
   * Fetch all admin accounts
   * @returns an array of admin users
   */
  async fetchAdmins() {
    const admins = this.userService.fetchAdminUsers();
    return admins;
  }

  /**
   * Fetch a user by UID
   * @param userUid User UID
   * @returns an Either of `User` obj or error
   */
  async fetchUserInfo(userUid: string) {
    const user = await this.userService.findUserById(userUid);
    if (O.isNone(user)) return E.left(USER_NOT_FOUND);

    return E.right(user.value);
  }

  /**
   * Remove a user account by UID
   * @param userUid User UID
   * @returns an Either of boolean or error
   */
  async removeUserAccount(userUid: string) {
    const user = await this.userService.findUserById(userUid);
    if (O.isNone(user)) return E.left(USER_NOT_FOUND);

    if (user.value.isAdmin) return E.left(USER_IS_ADMIN);

    const delUser = await this.userService.deleteUserByUID(user.value)();
    if (E.isLeft(delUser)) return E.left(delUser.left);
    return E.right(delUser.right);
  }

  /**
   * Make a user an admin
   * @param userUid User UID
   * @returns an Either of boolean or error
   */
  async makeUserAdmin(userUID: string) {
    const admin = await this.userService.makeAdmin(userUID);
    if (E.isLeft(admin)) return E.left(admin.left);
    return E.right(true);
  }

  /**
   * Remove user as admin
   * @param userUid User UID
   * @returns an Either of boolean or error
   */
  async removeUserAsAdmin(userUID: string) {
    const adminUsers = await this.userService.fetchAdminUsers();
    if (adminUsers.length === 1) return E.left(ONLY_ONE_ADMIN_ACCOUNT);

    const admin = await this.userService.removeUserAsAdmin(userUID);
    if (E.isLeft(admin)) return E.left(admin.left);
    return E.right(true);
  }

  /**
   * Fetch list of all the Users in org
   * @returns number of users in the org
   */
  async getUsersCount() {
    const usersCount = this.userService.getUsersCount();
    return usersCount;
  }

  /**
   * Fetch list of all the Teams in org
   * @returns number of users in the org
   */
  async getTeamsCount() {
    const teamsCount = this.teamService.getTeamsCount();
    return teamsCount;
  }

  /**
   * Fetch list of all the Team Collections in org
   * @returns number of users in the org
   */
  async getTeamCollectionsCount() {
    const teamCollectionCount =
      this.teamCollectionService.getTeamCollectionsCount();
    return teamCollectionCount;
  }

  /**
   * Fetch list of all the Team Requests in org
   * @returns number of users in the org
   */
  async getTeamRequestsCount() {
    const teamRequestCount = this.teamRequestService.getTeamRequestsCount();
    return teamRequestCount;
  }

  /**
   * Get team info by ID
   * @param teamID Team ID
   * @returns an Either of `Team` or error
   */
  async getTeamInfo(teamID: string) {
    const team = await this.teamService.getTeamWithIDTE(teamID)();
    if (E.isLeft(team)) return E.left(team.left);
    return E.right(team.right);
  }
}<|MERGE_RESOLUTION|>--- conflicted
+++ resolved
@@ -257,11 +257,7 @@
       if (E.isRight(userInvitation)) {
         await this.teamInvitationService.revokeInvitation(
           userInvitation.right.id,
-<<<<<<< HEAD
-        )();
-=======
         );
->>>>>>> 525ba777
       }
 
       return E.right(addedUser.right);
