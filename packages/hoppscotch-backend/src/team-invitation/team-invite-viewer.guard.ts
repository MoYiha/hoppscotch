--- conflicted
+++ resolved
@@ -15,7 +15,7 @@
  * This guard only allows user to execute the resolver
  * 1. If user is invitee, allow
  * 2. Or else, if user is team member, allow
- * 
+ *
  * TLDR: Allow if user is invitee or team member
  */
 @Injectable()
@@ -33,19 +33,9 @@
     const { user } = gqlExecCtx.getContext().req;
     if (!user) throwErr(BUG_AUTH_NO_USER_CTX);
 
-<<<<<<< HEAD
-      // Get user
-      TE.bindW('user', ({ gqlCtx }) =>
-        pipe(
-          O.fromNullable(gqlCtx.getContext().req.user),
-          TE.fromOption(() => BUG_AUTH_NO_USER_CTX),
-        ),
-      ),
-=======
     // Get the invite
     const { inviteID } = gqlExecCtx.getArgs<{ inviteID: string }>();
     if (!inviteID) throwErr(BUG_TEAM_INVITE_NO_INVITE_ID);
->>>>>>> 525ba777
 
     const invitation = await this.teamInviteService.getInvitation(inviteID);
     if (O.isNone(invitation)) throwErr(TEAM_INVITE_NO_INVITE_FOUND);
