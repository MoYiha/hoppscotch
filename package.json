--- conflicted
+++ resolved
@@ -33,13 +33,9 @@
     "@nuxtjs/toast": "^3.3.1",
     "acorn": "^8.5.0",
     "acorn-walk": "^8.2.0",
-<<<<<<< HEAD
-    "core-js": "^3.17.3",
-=======
     "codemirror": "^5.62.3",
     "codemirror-theme-github": "^1.0.0",
-    "core-js": "^3.17.2",
->>>>>>> 4a332f40
+    "core-js": "^3.17.3",
     "esprima": "^4.0.1",
     "firebase": "^9.0.2",
     "fuse.js": "^6.4.6",
