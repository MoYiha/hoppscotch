--- conflicted
+++ resolved
@@ -148,14 +148,10 @@
 
 <script lang="ts">
 import Vue from "vue"
-<<<<<<< HEAD
-import { removeGraphqlCollection } from "~/newstore/collections"
-=======
 import {
   removeGraphqlCollection,
   moveGraphqlRequest,
 } from "~/newstore/collections"
->>>>>>> 5df5d59f
 
 export default Vue.extend({
   props: {
@@ -210,32 +206,10 @@
     dropEvent({ dataTransfer }: any) {
       this.dragging = !this.dragging
 
-<<<<<<< HEAD
-      // TODO: Fix this
-
-      const oldCollectionIndex = dataTransfer.getData("oldCollectionIndex")
-      const oldFolderIndex = dataTransfer.getData("oldFolderIndex")
-      const oldFolderName = dataTransfer.getData("oldFolderName")
-      const requestIndex = dataTransfer.getData("requestIndex")
-      const flag = "graphql"
-
-      this.$store.commit("postwoman/moveRequest", {
-        oldCollectionIndex,
-        newCollectionIndex: this.$props.collectionIndex,
-        newFolderIndex: -1,
-        newFolderName: this.$props.collection.name,
-        oldFolderIndex,
-        oldFolderName,
-        requestIndex,
-        flag,
-      })
-      // this.syncCollections()
-=======
       const folderPath = dataTransfer.getData("folderPath")
       const requestIndex = dataTransfer.getData("requestIndex")
 
       moveGraphqlRequest(folderPath, requestIndex, `${this.collectionIndex}`)
->>>>>>> 5df5d59f
     },
   },
 })
